--- conflicted
+++ resolved
@@ -87,7 +87,6 @@
     handles = []
     contacts = ["top"]
 
-<<<<<<< HEAD
 rosInitialized = False
 def ros_init():
     global rosInitialized
@@ -98,7 +97,6 @@
 
 HumanoidRobot.urdfFilename = "package://talos_data/urdf/pyrene.urdf"
 HumanoidRobot.srdfFilename = "package://talos_data/srdf/pyrene.srdf"
-=======
 ## Helper class to map joints to robots, contact surfaces to joints...
 class GrippersAndObjects(object):
     ## Constructor
@@ -163,7 +161,6 @@
 HumanoidRobot.urdfName = "talos"
 HumanoidRobot.urdfSuffix = "_full_v2"
 HumanoidRobot.srdfSuffix = ""
->>>>>>> 05a00959
 
 init_conf = json.load(open('../common/half_sitting.json', 'r'))
 #init_conf[0:7] = [0.6, -0.65, 1.0192720229567027, 0, 0, sqrt(2) / 2, sqrt(2) / 2]  # root_joint
