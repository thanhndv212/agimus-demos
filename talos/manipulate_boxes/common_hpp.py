#/usr/bin/env python
from math import sqrt
from hpp.corbaserver.manipulation.robot import Robot
from hpp.corbaserver.manipulation import ProblemSolver, ConstraintGraph, Rule
from hpp.gepetto.manipulation import ViewerFactory
from datetime import datetime
a = sqrt (2)/2

Robot.packageName = "talos_data"
Robot.urdfName = "talos"
Robot.urdfSuffix = '_full_v2'
Robot.srdfSuffix= ''

class Box (object):
  def __init__ (self, name, vf) :
    self.name = name
    self.handles = [ name + "/" + h for h in self.__class__.handles ]
    self.contacts = [ name + "/" + h for h in self.__class__.contacts ]
    vf.loadObjectModel (self.__class__, name)

  rootJointType = 'freeflyer'
  packageName = 'gerard_bauzil'
  urdfName = 'plank_of_wood1'
  urdfSuffix = ""
  srdfSuffix = ""
  handles = ["handle1", "handle2", "handle3", "handle4"]
  contacts = [ "front_surface", "rear_surface", ]

class Table (object):
  def __init__ (self, name, vf) :
    self.name = name
    self.handles = [ name + "/" + h for h in self.__class__.handles ]
    self.contacts = [ name + "/" + h for h in self.__class__.contacts ]
    vf.loadObjectModel (self.__class__, name)

  rootJointType = 'freeflyer'
  packageName = 'gerard_bauzil'
  urdfName = 'table_140_70_73'
  urdfSuffix = ""
  srdfSuffix = ""
  pose = "pose"
  handles = []
  contacts = [ "top", ]

half_sitting = [
        # -0.74,0,1.0192720229567027,0,0,0,1, # root_joint
        0.6,-0.65,1.0192720229567027,0,0,sqrt(2)/2,sqrt(2)/2, # root_joint
        0.0, 0.0, -0.411354, 0.859395, -0.448041, -0.001708, # leg_left
        0.0, 0.0, -0.411354, 0.859395, -0.448041, -0.001708, # leg_right
        0, 0.006761, # torso
        0.25847, 0.173046, -0.0002, -0.525366, 0, 0, 0.1, # arm_left
        0, 0, 0, 0, 0, 0, 0, # gripper_left
        -0.25847, -0.173046, 0.0002, -0.525366, 0, 0, 0.1, # arm_right
        0, 0, 0, 0, 0, 0, 0, # gripper_right
        0, 0, # head

        -0.04,0,1.095+0.071,0,0,1,0, # box
        0, 0, 0, 0, 0, 0, 1, # table
        ]

# Load an object of type Type with name name
def loadObject (vf, Type, name) :
    vf.loadObjectModel (Type, name)
    obj = Type (name)
    obj.handles = [ name + "/" + h for h in Type.handles ]
    obj.contacts = [ name + "/" + h for h in Type.contacts ]
    return obj

def makeRobotProblemAndViewerFactory (clients):
    objects = list ()
    robot = Robot ('talos', 'talos', rootJointType = "freeflyer",
                   client = clients)
    robot. leftAnkle = "talos/leg_left_6_joint"
    robot.rightAnkle = "talos/leg_right_6_joint"

    robot.setJointBounds ("talos/root_joint", [-10, 10, -10, 10, 0, 2])

    ps = ProblemSolver (robot)
    ps.setErrorThreshold (1e-3)
    ps.setMaxIterProjection (40)

    ps.addPathOptimizer('Graph-RandomShortcut')
    ps.addPathOptimizer("SimpleTimeParameterization")

    vf = ViewerFactory (ps)
<<<<<<< HEAD
    objects.append (Object (name = 'box', vf = vf))
    robot.setJointBounds ("box/root_joint", [-10, 10, -10, 10, 0, 2])
=======
    objects.append (Box (name = 'box', vf = vf))
    robot.setJointBounds ("box/root_joint", [-1, 1, -1, 1, 0, 2])
>>>>>>> 184166ae

    # Loaded as an object to get the visual tags at the right position.
    # vf.loadEnvironmentModel (Table, 'table')
    table = Table (name = 'table', vf = vf)

    return robot, ps, vf, table, objects

def makeGraph (robot, table, objects):
    from hpp.corbaserver.manipulation.constraint_graph_factory import \
      ConstraintGraphFactory
    graph = ConstraintGraph(robot, 'graph')
    factory = ConstraintGraphFactory (graph)
    factory.setGrippers ([ "talos/left_gripper", "talos/right_gripper"])
    factory.setObjects ([ obj.name for obj in objects],
                        [ obj.handles for obj in objects ],
                        [ obj.contacts for obj in objects])
    factory.environmentContacts (table.contacts)
    factory.generate ()
    return graph

def shootConfig (robot, q, i):
  """
  Shoot a random config if i > 0, return input configuration otherwise
  """
  if i==0: return q
  return robot.shootRandomConfig ()

def createConnection (ps, graph, e, q, maxIter):
  """
  Try to build a path along a transition from a given configuration
  """
  for i in range (maxIter):
    print ("i={0}".format (i))
    q_rand = shootConfig (ps.robot, q, i)
    res, q1, err = graph.generateTargetConfig (e, q, q_rand)
    if not res: continue
    res, p, msg = ps.directPath (q, q1, True)
    if not res: continue
    ps.addConfigToRoadmap (q1)
    ps.addEdgeToRoadmap (q, q1, p, True)
    return p, q1
  return (None, None)

class Solver (object):
  """
  Solver that tries direct connections before calling RRT.
  """
  def __init__ (self, ps, graph, q_init, q_goal,
                 e_l1, e_r1, e_l2, e_r2, e_l3, e_r3, e_l4, e_r4,
                 e_l1_r2, e_l1_r4, e_r1_l2, e_r1_l4, e_l2_r1, e_l2_r3,
                 e_r2_l1, e_r2_l3, e_r3_l4, e_r3_l2, e_l3_r4, e_l3_r2,
                 e_l4_r1, e_l4_r3, e_r4_l1, e_r4_l3) :
    self.ps = ps; self.graph = graph
    self.e_l1 = e_l1; self.e_r1 = e_r1;
    self.e_l2 = e_l2; self.e_r2 = e_r2;
    self.e_l3 = e_l3; self.e_r3 = e_r3;
    self.e_l4 = e_l4; self.e_r4 = e_r4;
    self.e_l1_r2 = e_l1_r2; self.e_l1_r4 = e_l1_r4;
    self.e_r1_l2 = e_r1_l2; self.e_r1_l4 = e_r1_l4;
    self.e_l2_r1 = e_l2_r1; self.e_l2_r3 = e_l2_r3;
    self.e_r2_l1 = e_r2_l1; self.e_r2_l3 = e_r2_l3;
    self.e_r3_l4 = e_r3_l4; self.e_r3_l2 = e_r3_l2;
    self.e_l3_r4 = e_l3_r4; self.e_l3_r2 = e_l3_r2;
    self.e_l4_r1 = e_l4_r1; self.e_l4_r3 = e_l4_r3;
    self.e_r4_l1 = e_r4_l1; self.e_r4_l3 = e_r4_l3;
    self.q_init = q_init; self.q_goal = q_goal

  def addWaypoints (self, config):
    e = 'Loop | f'
    robot = self.ps.robot
    rank1 = robot.rankInConfiguration ['talos/arm_left_4_joint']
    rank2 = robot.rankInConfiguration ['talos/arm_right_4_joint']
    q = config [::]
    # move left elbow
    q [rank1] = -1.7
    q [rank2] = -1.7
    # Project q on state 'free'
    res, wp, err = self.graph.generateTargetConfig (e, config, q)
    if res:
      # test collision for wp
      res, msg = robot.isConfigValid (wp)
      if res:
        # call steering method
        res, p, msg = self.ps.directPath (config, wp, True)
        if res:
          # add node and edge
          self.ps.addConfigToRoadmap (wp)
          self.ps.addEdgeToRoadmap (config, wp, p, True)
          # store wp
          return wp
    return config

  def tryDirectPaths (self, possibleConnections) :
    for q1, q2 in possibleConnections:
      if q1 and q2:
        res, p, msg = self.ps.directPath (q1, q2, True)
        if res:
          print ("direct connection succeeded")
          self.ps.addEdgeToRoadmap (q1, q2, p, True)
        else:
          print ("failed direct connection: " + msg)

  def solve (self):
    start = datetime.now ()
    q_l1_r2 = None; q_r2_l1 = None;q_l1_r4 = None; q_r4_l1 = None
    q_r1_l2 = None; q_l2_r1 = None;q_r1_l4 = None; q_l4_r1 = None
    q_l2_r3 = None; q_r3_l2 = None;q_r2_l3 = None; q_l3_r2 = None
    q_l3_r4 = None; q_r4_l3 = None;q_r3_l4 = None; q_l4_r3 = None
    self.ps.addConfigToRoadmap (self.q_init)
    self.ps.addConfigToRoadmap (self.q_goal)

    print ("Generating init waypoint.")
    self.wp_init = self.addWaypoints (self.q_init)
    print ("Generating goal waypoint.")
    self.wp_goal = self.addWaypoints (self.q_goal)

    ## Connections from init to grasp
    print ("Edge e_l1")
    p, q_l1 = createConnection \
               (self.ps, self.graph, self.e_l1, self.wp_init, 20)
    print ("Edge e_r1")
    p, q_r1 = createConnection \
               (self.ps, self.graph, self.e_r1, self.wp_init, 20)
    print ("Edge e_l3")
    p, q_l3 = createConnection \
               (self.ps, self.graph, self.e_l3, self.wp_init, 20)
    print ("Edge e_r3")
    p, q_r3 = createConnection \
               (self.ps, self.graph, self.e_r3, self.wp_init, 20)
    ## Connections from goal to grasp
    print ("Edge e_l4")
    p, q_l4 = createConnection \
               (self.ps, self.graph, self.e_l4, self.wp_goal, 20)
    print ("Edge e_r4")
    p, q_r4 = createConnection \
               (self.ps, self.graph, self.e_r4, self.wp_goal, 20)
    print ("Edge e_l2")
    p, q_l2 = createConnection \
               (self.ps, self.graph, self.e_l2, self.wp_goal, 20)
    print ("Edge e_r2")
    p, q_r2 = createConnection \
               (self.ps, self.graph, self.e_r2, self.wp_goal, 20)
    ## Connections from one grasp to two grasps
    if q_l1:
      print ("Edge e_l1_r2")
      p, q_l1_r2 = createConnection \
                   (self.ps, self.graph, self.e_l1_r2, q_l1, 20)
      print ("Edge e_l1_r4")
      p, q_l1_r4 = createConnection \
                   (self.ps, self.graph, self.e_l1_r4, q_l1, 20)
    if q_r1:
      print ("Edge e_r1_l2")
      p, q_r1_l2 = createConnection \
                   (self.ps, self.graph, self.e_r1_l2, q_r1, 20)
      print ("Edge e_r1_l4")
      p, q_r1_l4 = createConnection \
                   (self.ps, self.graph, self.e_r1_l4, q_r1, 20)
    if q_l2:
      print ("Edge e_l2_r1")
      p, q_l2_r1 = createConnection \
                   (self.ps, self.graph, self.e_l2_r1, q_l2, 20)
      print ("Edge e_l2_r3")
      p, q_l2_r3 = createConnection \
                   (self.ps, self.graph, self.e_l2_r3, q_l2, 20)
    if q_r2:
      print ("Edge e_r2_l1")
      p, q_r2_l1 = createConnection \
                   (self.ps, self.graph, self.e_r2_l1, q_r2, 20)
      print ("Edge e_r2_l3")
      p, q_r2_l3 = createConnection \
                   (self.ps, self.graph, self.e_r2_l3, q_r2, 20)
    if q_l3:
      print ("Edge e_l3_r4")
      p, q_l3_r4 = createConnection \
                   (self.ps, self.graph, self.e_l3_r4, q_l3, 20)
      print ("Edge e_l3_r2")
      p, q_l3_r2 = createConnection \
                   (self.ps, self.graph, self.e_l3_r2, q_l3, 20)
    if q_r3:
      print ("Edge e_r3_l4")
      p, q_r3_l4 = createConnection \
                   (self.ps, self.graph, self.e_r3_l4, q_r3, 20)
      print ("Edge e_r3_l2")
      p, q_r3_l2 = createConnection \
                   (self.ps, self.graph, self.e_r3_l2, q_r3, 20)
    if q_l4:
      print ("Edge e_l4_r1")
      p, q_l4_r1 = createConnection \
                   (self.ps, self.graph, self.e_l4_r1, q_l4, 20)
      print ("Edge e_l4_r3")
      p, q_l4_r3 = createConnection \
                   (self.ps, self.graph, self.e_l4_r3, q_l4, 20)
    if q_r4:
      print ("Edge e_r4_l1")
      p, q_r4_l1 = createConnection \
                   (self.ps, self.graph, self.e_r4_l1, q_r4, 20)
      print ("Edge e_r4_l3")
      p, q_r4_l3 = createConnection \
                   (self.ps, self.graph, self.e_r4_l3, q_r4, 20)

    possibleConnections = [(q_l1_r2, q_r2_l1),(q_l1_r4, q_r4_l1),
                           (q_r1_l2, q_l2_r1),(q_r1_l4, q_l4_r1),
                           (q_l2_r3, q_r3_l2),(q_r2_l3, q_l3_r2),
                           (q_l3_r4, q_r4_l3),(q_r3_l4, q_l4_r3),]
    self.tryDirectPaths (possibleConnections)

    self.ps.setInitialConfig (self.q_init)
    self.ps.addGoalConfig (self.q_goal)
    self.ps.solve ()
    end = datetime.now ()
    print ("Resolution time : {0}". format (end - start))<|MERGE_RESOLUTION|>--- conflicted
+++ resolved
@@ -83,13 +83,8 @@
     ps.addPathOptimizer("SimpleTimeParameterization")
 
     vf = ViewerFactory (ps)
-<<<<<<< HEAD
-    objects.append (Object (name = 'box', vf = vf))
+    objects.append (Box (name = 'box', vf = vf))
     robot.setJointBounds ("box/root_joint", [-10, 10, -10, 10, 0, 2])
-=======
-    objects.append (Box (name = 'box', vf = vf))
-    robot.setJointBounds ("box/root_joint", [-1, 1, -1, 1, 0, 2])
->>>>>>> 184166ae
 
     # Loaded as an object to get the visual tags at the right position.
     # vf.loadEnvironmentModel (Table, 'table')
